--- conflicted
+++ resolved
@@ -106,11 +106,7 @@
   ASSERT (intr_get_level () == INTR_OFF);
 
   lock_init (&tid_lock);
-<<<<<<< HEAD
   lock_init (&thread_filesys_lock);
-  list_init (&ready_list);
-=======
->>>>>>> 4da8be4e
   list_init (&all_list);
   list_init (&recent_cpu_list);
  
