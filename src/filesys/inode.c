--- conflicted
+++ resolved
@@ -186,13 +186,13 @@
 struct inode *
 inode_open (inumber_t inumber)
 {
-  printf ("Size of open_inodes: %zu\n", list_size (&open_inodes));
   printf ("HELLO, inode_open\n");
   struct list_elem *e;
   struct inode *inode;
 
   /* Check whether this inode is already open. */
   lock_acquire (&open_inodes_lock);
+  printf ("We acquired lock?\n");
   for (e = list_begin (&open_inodes); e != list_end (&open_inodes);
        e = list_next (e)) 
     {
@@ -203,22 +203,18 @@
           lock_release (&open_inodes_lock);
           return inode; 
         }
-      printf ("HELLO, Are we even checking in the for loop \n");
-    }
-
+      printf ("In the for loop of open_inodes check\n");
+    }
+
+  printf ("Out of the forloop\n");
   /* Allocate memory. */
   inode = malloc (sizeof *inode);
   if (inode == NULL)
-<<<<<<< HEAD
-    return NULL;
-  printf ("HELLO, allocated memo\n");
-=======
     {
       lock_release (&open_inodes_lock);
       return NULL;
     }
 
->>>>>>> b1ef2f0e
   /* Initialize. */
   list_push_front (&open_inodes, &inode->elem);
   lock_init (&inode->open_lock);
